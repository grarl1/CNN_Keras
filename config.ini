[default]
target_net = FSRCNN
checkpoint_dir = checkpoint
checkpoint_path = checkpoint/ircnn.ckpt
csv_log = results.csv
model_json = model.json

[training]
epochs = 500
batch_size = 256
steps = 666
val_steps = 81
<<<<<<< HEAD
read_size = 64
=======
read_size = 16
>>>>>>> 5329c2a7
patch_crop_size = 32
patch_stride = 16
checkpoint_period = 1
early_stopping_patience = 20
reduce_lr_patience = 5
init_lr = 1e-3
min_lr = 1e-4

[fsrcnn]
upscale=2<|MERGE_RESOLUTION|>--- conflicted
+++ resolved
@@ -10,11 +10,7 @@
 batch_size = 256
 steps = 666
 val_steps = 81
-<<<<<<< HEAD
 read_size = 64
-=======
-read_size = 16
->>>>>>> 5329c2a7
 patch_crop_size = 32
 patch_stride = 16
 checkpoint_period = 1
